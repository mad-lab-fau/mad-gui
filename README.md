--- conflicted
+++ resolved
@@ -65,20 +65,12 @@
 |User| Someone who performs actions in the GUI.|
 |Developer| Someone who creates plugins for the GUI, for example to load a specific data format or to use a specific algorithm.|
 
-<<<<<<< HEAD
-=======
-## How can I test the GUI using your example data on my computer?
->>>>>>> 42ad5b16
 
 ## Installation
 
-<<<<<<< HEAD
 ### GUI user: Standalone executable
 You do not need to install anything. Simply download the file from the table below for your regarding operating system. 
 Afterwards you can start the GUI as described in the rightmost column of the table.
-=======
-### End-user: Standalone executable
->>>>>>> 42ad5b16
 
 When downloading the files below, your browser may warn you that this is a potentially dangerous file.
 You will only be able to use our GUI by selecting "Keep anyway / download anyway / ...".
@@ -95,7 +87,6 @@
 and extract the .csv file. After starting MaD GUI, you can open the previously downloaded example data as shown in 
 [User Interface](#user-interface). 
 
-<<<<<<< HEAD
 You want to load data of a specific format/system or want to use a specific algorithm? 
 In this case please refer to [Load and display data of a certain data type](#load-and-display-data-of-a-certain-data-type)
 
@@ -109,17 +100,8 @@
 pip install mad_gui
 ```
 Then, from your command line simply call:
-```
-=======
-### Developers: Using the python package
-
-Info: We recommend to use `pip install mad_gui` in a [clean python virtual environment](https://docs.python.org/3/library/venv.html#creating-virtual-environments) / [conda environment](https://docs.python.org/3/library/venv.html#creating-virtual-environments). 
-This way you do NOT need to clone this github repository.
-Afterwards, you can simply start our GUI from your terminal:
-
-```
-pip install mad_gui
->>>>>>> 42ad5b16
+
+```
 mad-gui
 ```
 
